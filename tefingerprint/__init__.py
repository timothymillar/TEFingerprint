from . import loci
from . import fingerprint
from . import fingerprintio
<<<<<<< HEAD

__version__ = '0.1.4'
=======
from . import cluster
>>>>>>> bdd19b5f
<|MERGE_RESOLUTION|>--- conflicted
+++ resolved
@@ -1,9 +1,6 @@
 from . import loci
 from . import fingerprint
 from . import fingerprintio
-<<<<<<< HEAD
+from . import cluster
 
-__version__ = '0.1.4'
-=======
-from . import cluster
->>>>>>> bdd19b5f
+__version__ = '0.1.4'